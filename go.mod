--- conflicted
+++ resolved
@@ -1,39 +1,17 @@
 module cloud.ibm.com/cloud-provider-ibm
 
-<<<<<<< HEAD
-go 1.22
-
-toolchain go1.22.4
-
-require (
-	github.com/IBM-Cloud/power-go-client v1.7.0
-	github.com/IBM/go-sdk-core/v5 v5.17.4
-	github.com/IBM/platform-services-go-sdk v0.64.2
-	github.com/IBM/vpc-go-sdk v0.53.0
-=======
 go 1.22.4
 
 require (
 	github.com/IBM/go-sdk-core/v5 v5.17.4
 	github.com/IBM/platform-services-go-sdk v0.65.0
 	github.com/IBM/vpc-go-sdk v0.55.0
->>>>>>> 7e086531
 	github.com/fsnotify/fsnotify v1.7.0
 	github.com/go-openapi/strfmt v0.23.0
 	github.com/spf13/cobra v1.8.1
 	github.com/spf13/pflag v1.0.5
 	github.com/stretchr/testify v1.9.0
 	gopkg.in/gcfg.v1 v1.2.3
-<<<<<<< HEAD
-	k8s.io/api v0.29.6
-	k8s.io/apimachinery v0.29.6
-	k8s.io/client-go v0.29.6
-	k8s.io/cloud-provider v0.29.6
-	k8s.io/component-base v0.29.6
-	k8s.io/component-helpers v0.29.6
-	k8s.io/klog/v2 v2.130.1
-	k8s.io/utils v0.0.0-20230726121419-3b25d923346b
-=======
 	k8s.io/api v0.30.3
 	k8s.io/apimachinery v0.30.3
 	k8s.io/client-go v0.30.3
@@ -41,7 +19,6 @@
 	k8s.io/component-base v0.30.3
 	k8s.io/component-helpers v0.30.3
 	k8s.io/klog/v2 v2.130.1
->>>>>>> 7e086531
 )
 
 require (
@@ -62,33 +39,17 @@
 	github.com/gabriel-vasile/mimetype v1.4.3 // indirect
 	github.com/go-logr/logr v1.4.1 // indirect
 	github.com/go-logr/stdr v1.2.2 // indirect
-<<<<<<< HEAD
-	github.com/go-openapi/analysis v0.21.5 // indirect
-	github.com/go-openapi/errors v0.22.0 // indirect
-	github.com/go-openapi/jsonpointer v0.20.1 // indirect
-	github.com/go-openapi/jsonreference v0.20.3 // indirect
-	github.com/go-openapi/loads v0.21.3 // indirect
-	github.com/go-openapi/runtime v0.26.0 // indirect
-	github.com/go-openapi/spec v0.20.12 // indirect
-	github.com/go-openapi/swag v0.22.5 // indirect
-	github.com/go-openapi/validate v0.22.4 // indirect
-=======
 	github.com/go-openapi/errors v0.22.0 // indirect
 	github.com/go-openapi/jsonpointer v0.19.6 // indirect
 	github.com/go-openapi/jsonreference v0.20.2 // indirect
 	github.com/go-openapi/swag v0.22.3 // indirect
->>>>>>> 7e086531
 	github.com/go-playground/locales v0.14.1 // indirect
 	github.com/go-playground/universal-translator v0.18.1 // indirect
 	github.com/go-playground/validator/v10 v10.19.0 // indirect
 	github.com/gogo/protobuf v1.3.2 // indirect
 	github.com/golang/groupcache v0.0.0-20210331224755-41bb18bfe9da // indirect
 	github.com/golang/protobuf v1.5.4 // indirect
-<<<<<<< HEAD
-	github.com/google/cel-go v0.17.7 // indirect
-=======
 	github.com/google/cel-go v0.17.8 // indirect
->>>>>>> 7e086531
 	github.com/google/gnostic-models v0.6.8 // indirect
 	github.com/google/go-cmp v0.6.0 // indirect
 	github.com/google/gofuzz v1.2.0 // indirect
@@ -110,7 +71,6 @@
 	github.com/modern-go/reflect2 v1.0.2 // indirect
 	github.com/munnerz/goautoneg v0.0.0-20191010083416-a7dc8b61c822 // indirect
 	github.com/oklog/ulid v1.3.1 // indirect
-	github.com/opentracing/opentracing-go v1.2.0 // indirect
 	github.com/pkg/errors v0.9.1 // indirect
 	github.com/pmezard/go-difflib v1.0.0 // indirect
 	github.com/prometheus/client_golang v1.16.0 // indirect
@@ -132,20 +92,12 @@
 	go.opentelemetry.io/otel/trace v1.20.0 // indirect
 	go.opentelemetry.io/proto/otlp v1.0.0 // indirect
 	go.uber.org/multierr v1.11.0 // indirect
-<<<<<<< HEAD
-	go.uber.org/zap v1.19.0 // indirect
-=======
 	go.uber.org/zap v1.26.0 // indirect
->>>>>>> 7e086531
 	golang.org/x/crypto v0.21.0 // indirect
 	golang.org/x/exp v0.0.0-20220722155223-a9213eeb770e // indirect
 	golang.org/x/net v0.23.0 // indirect
 	golang.org/x/oauth2 v0.11.0 // indirect
-<<<<<<< HEAD
-	golang.org/x/sync v0.5.0 // indirect
-=======
 	golang.org/x/sync v0.6.0 // indirect
->>>>>>> 7e086531
 	golang.org/x/sys v0.20.0 // indirect
 	golang.org/x/term v0.18.0 // indirect
 	golang.org/x/text v0.14.0 // indirect
@@ -161,20 +113,12 @@
 	gopkg.in/warnings.v0 v0.1.2 // indirect
 	gopkg.in/yaml.v2 v2.4.0 // indirect
 	gopkg.in/yaml.v3 v3.0.1 // indirect
-<<<<<<< HEAD
-	k8s.io/apiserver v0.29.6 // indirect
-	k8s.io/controller-manager v0.29.6 // indirect
-	k8s.io/kms v0.29.6 // indirect
-	k8s.io/kube-openapi v0.0.0-20231010175941-2dd684a91f00 // indirect
-	sigs.k8s.io/apiserver-network-proxy/konnectivity-client v0.28.0 // indirect
-=======
 	k8s.io/apiserver v0.30.3 // indirect
 	k8s.io/controller-manager v0.30.3 // indirect
 	k8s.io/kms v0.30.3 // indirect
 	k8s.io/kube-openapi v0.0.0-20240228011516-70dd3763d340 // indirect
 	k8s.io/utils v0.0.0-20230726121419-3b25d923346b // indirect
 	sigs.k8s.io/apiserver-network-proxy/konnectivity-client v0.29.0 // indirect
->>>>>>> 7e086531
 	sigs.k8s.io/json v0.0.0-20221116044647-bc3834ca7abd // indirect
 	sigs.k8s.io/structured-merge-diff/v4 v4.4.1 // indirect
 	sigs.k8s.io/yaml v1.3.0 // indirect
