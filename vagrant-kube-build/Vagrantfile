# ******************************************************************************
# IBM Cloud Kubernetes Service, 5737-D43
# (C) Copyright IBM Corp. 2021 All Rights Reserved.
#
# SPDX-License-Identifier: Apache2.0
#
# Licensed under the Apache License, Version 2.0 (the "License");
# you may not use this file except in compliance with the License.
# You may obtain a copy of the License at
#
#    http://www.apache.org/licenses/LICENSE-2.0
#
# Unless required by applicable law or agreed to in writing, software
# distributed under the License is distributed on an "AS IS" BASIS,
# WITHOUT WARRANTIES OR CONDITIONS OF ANY KIND, either express or implied.
# See the License for the specific language governing permissions and
# limitations under the License.
# ******************************************************************************
# -*- mode: ruby -*-
# vi: set ft=ruby :

build_steps = ENV.fetch('CLOUD_PROVIDER_IBM_BUILD_STEPS','')

# Inline script to setup Python and pip for the build.
$setup_python_and_pip = <<SCRIPT
function exit_build {
    echo "ERROR: Failed to setup Python and pip"
    exit 1
}

PYTHON3_VERSION=python3.8

apt-get install -y software-properties-common
if [[ $? -ne 0 ]]; then exit_build ; fi
apt-add-repository -y ppa:deadsnakes/ppa
if [[ $? -ne 0 ]]; then exit_build ; fi
apt-get update
apt-get install -y ${PYTHON3_VERSION} ${PYTHON3_VERSION}-dev ${PYTHON3_VERSION}-distutils ${PYTHON3_VERSION}-venv
if [[ $? -ne 0 ]]; then exit_build ; fi

${PYTHON3_VERSION} -m ensurepip --upgrade --default-pip
if [[ $? -ne 0 ]]; then exit_build ; fi
# ensurepip doesn't always get the latest pip installed
pip install --upgrade pip
if [[ $? -ne 0 ]]; then exit_build ; fi
SCRIPT

# Inline script to setup go and docker for the build.
$setup_go_and_docker = <<SCRIPT
function exit_build {
    echo "ERROR: Failed to setup go and docker"
    exit 1
}

apt-get install -y make
if ! hash go 2>/dev/null; then
    # Add apt-repository ppa:ubuntu-lxc/lxd-stable
<<<<<<< HEAD
    curl -O https://dl.google.com/go/go1.20.11.linux-amd64.tar.gz
    if [[ $? -ne 0 ]]; then exit_build ; fi
    tar -C /usr/local -xzf go1.20.11.linux-amd64.tar.gz
=======
    curl -O https://dl.google.com/go/go1.21.9.linux-amd64.tar.gz
    if [[ $? -ne 0 ]]; then exit_build ; fi
    tar -C /usr/local -xzf go1.21.9.linux-amd64.tar.gz
>>>>>>> 5a0fb341
    if [[ $? -ne 0 ]]; then exit_build ; fi
    if [ ! -n "$(grep "/usr/local/go/bin" /etc/profile)" ]; then
        echo 'export PATH=$PATH:/usr/local/go/bin' >> /etc/profile
    fi
else
    echo "Go already installed -- skipping install"
fi

# Install keys for docker install
if [ ! -f /etc/apt/sources.list.d/docker.list ]; then
    curl -fsSL https://download.docker.com/linux/ubuntu/gpg | sudo apt-key add -
    echo "deb [arch=amd64] https://download.docker.com/linux/ubuntu xenial stable" | tee \
         /etc/apt/sources.list.d/docker.list
else
    echo "Docker keys already installed - skipping"
fi

apt-get update
if [[ $? -ne 0 ]]; then exit_build ; fi
apt-get install -y mercurial apt-transport-https ca-certificates \
                   linux-image-extra-virtual \
                   docker.io sshpass gcc
if [[ $? -ne 0 ]]; then exit_build ; fi

echo -e "StrictHostKeyChecking no" >> /etc/ssh/ssh_config

echo 'Starting docker ...'
usermod -a -G docker vagrant
if [[ $? -ne 0 ]]; then exit_build ; fi
service docker start
if [[ $? -ne 0 ]]; then exit_build ; fi

# Add Go binaries to PATH
export PATH=PATH:$GOPATH/bin
SCRIPT

# Inline script to setup the build.
$setup_build = <<SCRIPT
function exit_build {
    echo "ERROR: Failed to setup build dependencies"
    exit 1
}

cd cloud-provider-ibm
if ! make setup-build; then exit_build ; fi
if ! make install-golangci-lint; then exit_build ; fi
SCRIPT

if File.exists?('/var/run/libvirtd.pid')
  PROVIDER = "libvirt"
  BOX_IMAGE = "generic/ubuntu1804"
else
  PROVIDER = "virtualbox"
  BOX_IMAGE = "bento/ubuntu-18.04"
end

# With libvirt, we need to override qemu_use_session on vagrant 2.2 or later
v = `vagrant --version | awk '{print $2}'`
VAGRANT_VERSION = Gem::Version.new(v)
VAGRANT_2_2 = Gem::Version.new('2.2.0')

VAGRANTFILE_API_VERSION = "2"
Vagrant.configure(VAGRANTFILE_API_VERSION) do |config|
  config.vm.box = BOX_IMAGE
  if PROVIDER == "virtualbox"
    # For direct ssh to VM on a known port (convenience method vs vagrant ssh):
    # Use guest port that doesn't conflict with other vagrant environments.
    # Causes vagrant up to hang using libvirt provider (for me)
    config.vm.network "forwarded_port", guest: 22, host: 2210, id: 'ssh', auto_correct: true
    config.ssh.guest_port = 2210
    config.ssh.forward_agent = true
  end
  config.vm.synced_folder File.expand_path(".."), "/home/vagrant/cloud-provider-ibm"

  # Use IP address accessible to other vagrant environments.
  config.vm.define "cloud-provider-ibm-build" do |node|
    node.vm.network "private_network", ip: "192.168.10.10"
    node.vm.hostname = "cloud-provider-ibm-build"
    node.vm.provision "shell", inline: $setup_go_and_docker
    node.vm.provision "shell", inline: $setup_python_and_pip
    node.vm.provision "shell", inline: $setup_build
    node.vm.provision "shell", path: "provisioning/build.sh", privileged: false, args: "#{build_steps}"
    node.vm.provider PROVIDER do |nodeopts|
      nodeopts.memory = "8192"
      nodeopts.cpus = 2
      if PROVIDER == "libvirt" and VAGRANT_VERSION >= VAGRANT_2_2
        nodeopts.qemu_use_session = false
      end
      if PROVIDER == "virtualbox"
        nodeopts.customize ['modifyvm', :id, '--natdnshostresolver1', "on"]
      end
    end
  end
end<|MERGE_RESOLUTION|>--- conflicted
+++ resolved
@@ -55,15 +55,9 @@
 apt-get install -y make
 if ! hash go 2>/dev/null; then
     # Add apt-repository ppa:ubuntu-lxc/lxd-stable
-<<<<<<< HEAD
-    curl -O https://dl.google.com/go/go1.20.11.linux-amd64.tar.gz
-    if [[ $? -ne 0 ]]; then exit_build ; fi
-    tar -C /usr/local -xzf go1.20.11.linux-amd64.tar.gz
-=======
     curl -O https://dl.google.com/go/go1.21.9.linux-amd64.tar.gz
     if [[ $? -ne 0 ]]; then exit_build ; fi
     tar -C /usr/local -xzf go1.21.9.linux-amd64.tar.gz
->>>>>>> 5a0fb341
     if [[ $? -ne 0 ]]; then exit_build ; fi
     if [ ! -n "$(grep "/usr/local/go/bin" /etc/profile)" ]; then
         echo 'export PATH=$PATH:/usr/local/go/bin' >> /etc/profile
