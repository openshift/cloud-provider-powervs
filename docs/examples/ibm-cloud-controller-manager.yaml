--- conflicted
+++ resolved
@@ -70,11 +70,7 @@
       terminationGracePeriodSeconds: 90
       containers:
         - name: ibm-cloud-controller-manager
-<<<<<<< HEAD
-          image: registry.ng.bluemix.net/armada-master/ibm-cloud-controller-manager:v1.28.4-1
-=======
           image: registry.ng.bluemix.net/armada-master/ibm-cloud-controller-manager:v1.29.5-1
->>>>>>> 5a0fb341
           imagePullPolicy: IfNotPresent
           securityContext:
             runAsNonRoot: true
