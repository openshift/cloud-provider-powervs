# ******************************************************************************
# IBM Cloud Kubernetes Service, 5737-D43
# (C) Copyright IBM Corp. 2021, 2023 All Rights Reserved.
#
# SPDX-License-Identifier: Apache2.0
#
# Licensed under the Apache License, Version 2.0 (the "License");
# you may not use this file except in compliance with the License.
# You may obtain a copy of the License at
#
#    http://www.apache.org/licenses/LICENSE-2.0
#
# Unless required by applicable law or agreed to in writing, software
# distributed under the License is distributed on an "AS IS" BASIS,
# WITHOUT WARRANTIES OR CONDITIONS OF ANY KIND, either express or implied.
# See the License for the specific language governing permissions and
# limitations under the License.
# ******************************************************************************
GO111MODULE := on
GOCOVERDIR := .

CALICOCTL_VERSION=$(shell cat addons/calicoctl.yml | awk '/^version:/{print $$2}')
CALICOCTL_CHECKSUM=$(shell cat addons/calicoctl.yml | awk '/^checksum:/{print $$2}')

# When ARTIFACTORY_AUTH_HEADER_FILE is set then artifactory builds are enabled and the
# following environment variables will also be set:
# - ARTIFACTORY_USER_NAME
# - ARTIFACTORY_TOKEN_PATH
# - ARTIFACTORY_AUTH_HEADER_FILE
ifdef ARTIFACTORY_AUTH_HEADER_FILE
IMAGE_SOURCE := docker-na-private.artifactory.swg-devops.com/wcp-alchemy-containers-team-gcr-docker-remote
CALICOCTL_CURL_HEADERS := "-H @${ARTIFACTORY_AUTH_HEADER_FILE}"
CALICOCTL_CURL_URL=$(shell cat addons/calicoctl.yml | awk '/^source_artifactory:/{print $$2}')
else
IMAGE_SOURCE := gcr.io
CALICOCTL_CURL_URL=$(shell cat addons/calicoctl.yml | awk '/^source_git:/{print $$2}')
endif
export
GOPACKAGES=$(shell go list ./...)
GOFILES=$(shell find . -type f -name '*.go' -not -path "./test-fixtures/*")
SHFILES=$(shell find . -type f -name '*.sh' -not -path "./build-tools/*")
AWKFILES=$(shell find . -type f -name '*.awk' -not -path "./build-tools/*")
PYFILES=$(shell find . -type f -name '*.py' -not -path "./build-tools/*")
YAML_FILES=$(shell find . -type f -name '*.y*ml' -not -path "./build-tools/*" -not -path "./travis-secret-metadata/*" -print | sort)
INI_FILES=$(shell find . -type f -name '*.ini' -not -path "./build-tools/*")
OSS_FILES := go.mod

GOLANGCI_LINT_VERSION := 1.54.2
GOLANGCI_LINT_EXISTS := $(shell golangci-lint --version 2>/dev/null)

HUB_RLS ?= 2.14.2
REGISTRY ?= armada-master
<<<<<<< HEAD
TAG ?= v1.28.4
=======
TAG ?= v1.29.5
>>>>>>> 5a0fb341

NANCY_VERSION := 1.0.45

WORKSPACE=$(GOPATH)/src/k8s.io

ifeq (,$(BUILD_ID))
	BUILD_ID = 0
endif
ifeq (,$(BUILD_SHA))
	BUILD_SHA = 0
endif
ifeq (,$(BUILD_TAG))
	BUILD_TAG = $(TAG)-$(BUILD_SHA)
endif

.PHONY: all
all: oss fmt lint lint-sh lint-copyright vet test coverage commands fvttest containers

.PHONY: setup-artifactory-build
setup-artifactory-build:
ifdef ARTIFACTORY_AUTH_HEADER_FILE
	export ARTIFACTORY_TOKEN_PATH="/tmp/.artifactory-token-path"
	scripts/setup-artifactory-build.sh
else
	echo "Skipping artifactory build setup."
endif

.PHONY: setup-build
setup-build: setup-artifactory-build
	sudo apt-get install shellcheck -y || sudo snap install shellcheck
	pip install PyYAML yamllint

.PHONY: install-golangci-lint
install-golangci-lint:
ifdef ARTIFACTORY_AUTH_HEADER_FILE
	curl -H @${ARTIFACTORY_AUTH_HEADER_FILE} -L "https://na.artifactory.swg-devops.com/artifactory/wcp-alchemy-containers-team-github-generic-remote/golangci/golangci-lint/releases/download/v${GOLANGCI_LINT_VERSION}/golangci-lint-${GOLANGCI_LINT_VERSION}-linux-amd64.tar.gz" | sudo tar -xvz -C $(go env GOPATH)/bin --strip-components=1 golangci-lint-${GOLANGCI_LINT_VERSION}-linux-amd64/golangci-lint
else
	curl -L "https://github.com/golangci/golangci-lint/releases/download/v${GOLANGCI_LINT_VERSION}/golangci-lint-${GOLANGCI_LINT_VERSION}-linux-amd64.tar.gz" | sudo tar -xvz -C $(go env GOPATH)/bin --strip-components=1 golangci-lint-${GOLANGCI_LINT_VERSION}-linux-amd64/golangci-lint
endif

.PHONY: oss
oss:
	test -f "LICENSE" || (echo "LICENSE file does not exist" && exit 1)

.PHONY: kube-update
kube-update:
	./kube-update.sh ${KUBE_VERSION}

.PHONY: fmt
fmt:
ifdef GOLANGCI_LINT_EXISTS
	golangci-lint run --disable-all --no-config --enable=gofmt --timeout 5m
else
	@echo "golangci-lint is not installed"
	exit 1
endif

.PHONY: lint
lint:
ifdef GOLANGCI_LINT_EXISTS
	# NOTE(cjschaef): golangci-lint can take a while to run, bump deadline
	echo "Running gosec"
	golangci-lint run -v --timeout 5m
else
	@echo "golangci-lint is not installed"
	exit 1
endif

.PHONY: lint-sh
lint-sh:
	# NOTE(cjschaef) Travis CI xenial uses shellcheck version 0.7.0
	shellcheck -x -V
	shellcheck ${SHFILES}

.PHONY: lint-copyright
lint-copyright:
	scripts/checkCopyrights.sh ${GOFILES} ${SHFILES} ${AWKFILES} ${PYFILES} ${YAML_FILES} ${INI_FILES}

.PHONY: yamllint
yamllint:
	yamllint --version
	yamllint -c .yamllint ${YAML_FILES}

.PHONY: vet
vet:
	go vet ${GOPACKAGES}

.PHONY: test
test:
	go test -v -race -covermode=atomic -coverprofile=cover.out ${GOPACKAGES}

.PHONY: coverage
coverage:
	go tool cover -html=cover.out -o=cover.html

.PHONY: commands
commands:
	CGO_ENABLED=0 GOOS=linux GOARCH=amd64 go build -o ibm-cloud-controller-manager -ldflags '-w -X cloud.ibm.com/cloud-provider-ibm/ibm.Version=${BUILD_TAG}' .

.PHONY: fvttest
fvttest:
	cd tests/fvt && CGO_ENABLED=0 GOOS=linux go build ibm_loadbalancer.go

.PHONY: runanalyzedeps
runanalyzedeps:
	which nancy || $(MAKE) install-nancy-dep-scanner
	go list -json -deps | nancy sleuth --no-color > nancy.log 2>&1; scripts/process_nancy_log.sh $$?

.PHONY: install-nancy-dep-scanner
install-nancy-dep-scanner:
ifdef ARTIFACTORY_AUTH_HEADER_FILE
	curl -L -H @${ARTIFACTORY_AUTH_HEADER_FILE} "https://na.artifactory.swg-devops.com/artifactory/wcp-alchemy-containers-team-github-generic-remote/sonatype-nexus-community/nancy/releases/download/v$(NANCY_VERSION)/nancy-v$(NANCY_VERSION)-linux-amd64" -o nancy
else
	curl -L "https://github.com/sonatype-nexus-community/nancy/releases/download/v$(NANCY_VERSION)/nancy-v$(NANCY_VERSION)-linux-amd64" -o nancy
endif
	chmod u+x nancy
	sudo mv nancy /usr/local/bin/nancy

.PHONY: containers
containers: calicoctlcli
	cp /usr/local/bin/calicoctl cmd/ibm-cloud-controller-manager/calicoctl
	docker -l debug build \
		--build-arg IMAGE_SOURCE=${IMAGE_SOURCE} \
		--build-arg this_build_id=${BUILD_ID} \
		--build-arg this_build_tag=${BUILD_TAG} \
		--build-arg this_build_sha=${BUILD_SHA} \
		--build-arg REPO_SOURCE_URL="${REPO_SOURCE_URL}" \
		--build-arg BUILD_URL="${BUILD_URL}" \
		-f cmd/ibm-cloud-controller-manager/Dockerfile \
		-t ${REGISTRY}/ibm-cloud-controller-manager:${BUILD_TAG} .
	docker images

.PHONY: calicoctlcli
calicoctlcli:
	scripts/verify_file_md5.sh /usr/local/bin/calicoctl ${CALICOCTL_CURL_URL} ${CALICOCTL_CHECKSUM} ${CALICOCTL_CURL_HEADERS}
	sudo chmod 755 /usr/local/bin/calicoctl
	sudo mkdir -p /etc/calico/ && sudo touch /etc/calico/calicoctl.cfg

.PHONY: classic
classic:
ifdef ARTIFACTORY_AUTH_HEADER_FILE
	@echo "Update pkg/classic to use alternate classic library"
	./scripts/updatePackage.sh addons/classic.yml
else
	@echo "Use the existing pkg/classic logic"
endif

.PHONY: vpcctl
vpcctl:
ifdef ARTIFACTORY_AUTH_HEADER_FILE
	@echo "Update pkg/vpcctl to use alternate vpcctl library"
	./scripts/updatePackage.sh addons/vpcctl.yml
else
	@echo "Use the existing pkg/vpcctl logic"
endif

.PHONY: kubectlcli
kubectlcli:
	sudo curl -Lo /usr/local/bin/kubectl https://storage.googleapis.com/kubernetes-release/release/$(TAG)/bin/linux/amd64/kubectl
	sudo chmod 755 /usr/local/bin/kubectl

.PHONY: ibmcloudcli
ibmcloudcli:
	curl -L 'https://clis.cloud.ibm.com/install/linux' | bash
	ibmcloud config --check-version false
	ibmcloud plugin uninstall kubernetes-service && ibmcloud plugin install kubernetes-service -r "IBM Cloud"

.PHONY: armadacli
armadacli: ibmcloudcli kubectlcli calicoctlcli
	ibmcloud plugin list && ibmcloud plugin repos
	ibmcloud --version
	kubectl version --client

.PHONY: runfvt
runfvt: kubectlcli vpcctlcli
	cd ./tests/fvt && LOCAL_IBM_ARMADA_LB_FVT_TEST=true ./ibm_loadbalancer --logtostderr=true -v=4 ${TEST_FVT_OPTIONS}

.PHONY: push-images
push-images:
	cd vagrant-kube-build/provisioning && ./push_image.sh ${ALT_REGISTRY} ${ALT_NAMESPACE} ibm-cloud-controller-manager

.PHONY: hub-install
hub-install:
ifdef ARTIFACTORY_AUTH_HEADER_FILE
	@echo "installing hub"
	@curl -H @${ARTIFACTORY_AUTH_HEADER_FILE} -OL "https://na.artifactory.swg-devops.com/artifactory/wcp-alchemy-containers-team-github-generic-remote/github/hub/releases/download/v$(HUB_RLS)/hub-linux-amd64-$(HUB_RLS).tgz" ; \
	tar -xzvf hub-linux-amd64-$(HUB_RLS).tgz ; \
	rm -f hub-linux-amd64-$(HUB_RLS).tgz ; \
	cd hub-linux-amd64-$(HUB_RLS) ; \
	sudo ./install ; \
	cd ..; rm -rf hub-linux-amd64-$(HUB_RLS) ; \
	git config --global --add hub.host github.ibm.com ; \
	git config --global user.email "iksroch1@us.ibm.com" ; \
	git config --global user.name "iksroch1"
else
	@echo "hub was not installed"
endif

.PHONY: deploy
deploy: hub-install
	scripts/deploy.sh ${REGISTRY}/ibm-cloud-controller-manager ${BUILD_TAG}

.PHONY: clean
clean:
	rm -f cover.out cover.html
	rm -f cmd/ibm-cloud-controller-manager/calicoctl
	rm -f ibm-cloud-controller-manager
	rm -f tests/fvt/ibm_loadbalancer
	rm -rf $(GOPATH)/src/k8s.io
	rm -rf Bluemix_CLI/<|MERGE_RESOLUTION|>--- conflicted
+++ resolved
@@ -50,11 +50,7 @@
 
 HUB_RLS ?= 2.14.2
 REGISTRY ?= armada-master
-<<<<<<< HEAD
-TAG ?= v1.28.4
-=======
 TAG ?= v1.29.5
->>>>>>> 5a0fb341
 
 NANCY_VERSION := 1.0.45
 
