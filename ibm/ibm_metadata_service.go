/*******************************************************************************
* IBM Cloud Kubernetes Service, 5737-D43
<<<<<<< HEAD
* (C) Copyright IBM Corp. 2019, 2022, 2023, 2024 All Rights Reserved.
=======
* (C) Copyright IBM Corp. 2019, 2024 All Rights Reserved.
>>>>>>> 265b0789
*
* SPDX-License-Identifier: Apache2.0
*
* Licensed under the Apache License, Version 2.0 (the "License");
* you may not use this file except in compliance with the License.
* You may obtain a copy of the License at
*
*    http://www.apache.org/licenses/LICENSE-2.0
*
* Unless required by applicable law or agreed to in writing, software
* distributed under the License is distributed on an "AS IS" BASIS,
* WITHOUT WARRANTIES OR CONDITIONS OF ANY KIND, either express or implied.
* See the License for the specific language governing permissions and
* limitations under the License.
*******************************************************************************/

package ibm

import (
	"context"
	"errors"
	"sync"
	"time"

	v1 "k8s.io/api/core/v1"
	metav1 "k8s.io/apimachinery/pkg/apis/meta/v1"
	"k8s.io/apimachinery/pkg/types"
	"k8s.io/apimachinery/pkg/util/wait"
	"k8s.io/client-go/kubernetes"
	clientretry "k8s.io/client-go/util/retry"
	cloudproviderapi "k8s.io/cloud-provider/api"
	nodeutil "k8s.io/component-helpers/node/util"
	"k8s.io/klog/v2"
)

// NodeMetadata holds the provider metatdata from a node.
// Field names reflects Kubernetes CCM terminology.
type NodeMetadata struct {
	InternalIP    string
	ExternalIP    string
	WorkerID      string
	InstanceType  string
	FailureDomain string
	Region        string
	ProviderID    string
}

// MetadataService provides access to provider metadata stored in node labels.
type MetadataService struct {
	provider       Provider
	kubeClient     kubernetes.Interface
	vpcClient      *vpcClient
	powerVSClient  *ibmPowerVSClient
	nodeMap        map[string]NodeMetadata
	nodeMapMux     sync.Mutex
	nodeCacheStart time.Time
}

const (
	internalIPLabel    string = "ibm-cloud.kubernetes.io/internal-ip"
	externalIPLabel    string = "ibm-cloud.kubernetes.io/external-ip"
	failureDomainLabel string = "ibm-cloud.kubernetes.io/zone"
	regionLabel        string = "ibm-cloud.kubernetes.io/region"
	workerIDLabel      string = "ibm-cloud.kubernetes.io/worker-id"
	machineTypeLabel   string = "ibm-cloud.kubernetes.io/machine-type"
)

var (
	errLabelsMissing = errors.New("node is missing labels")
	cacheTTL         = time.Duration(300) * time.Second
)

// NewMetadataService creates a service using the specified client to connect to the
// cluster.  kubernetes.Interface could be a kubernetes/fake ClientSet
func NewMetadataService(provider *Provider, kubeClient kubernetes.Interface) *MetadataService {
	ms := MetadataService{}
	if provider != nil {
		ms.provider = *provider
	}
	ms.kubeClient = kubeClient
	ms.nodeMap = make(map[string]NodeMetadata)
	ms.nodeMapMux = sync.Mutex{}
	ms.nodeCacheStart = time.Now()
	return &ms
}

func (ms *MetadataService) deleteCachedNode(name string) {
	ms.nodeMapMux.Lock()
	defer ms.nodeMapMux.Unlock()
	delete(ms.nodeMap, name)
}

func (ms *MetadataService) getCachedNode(name string) (NodeMetadata, bool) {
	ms.nodeMapMux.Lock()
	defer ms.nodeMapMux.Unlock()
	var node NodeMetadata
	var ok bool
	if time.Since(ms.nodeCacheStart) < cacheTTL {
		node, ok = ms.nodeMap[name]
	} else {
		ms.nodeMap = make(map[string]NodeMetadata)
		ms.nodeCacheStart = time.Now()
		ok = false
	}
	return node, ok
}

func (ms *MetadataService) putCachedNode(name string, node NodeMetadata) {
	ms.nodeMapMux.Lock()
	defer ms.nodeMapMux.Unlock()
	ms.nodeMap[name] = node
}

// GetNodeMetadata returns the metadata for the named node.  If the node does
// not exist, or not all data is available, an error is returned.
func (ms *MetadataService) GetNodeMetadata(name string, applyNetworkUnavailable bool, cni string) (NodeMetadata, error) {
	node, ok := ms.getCachedNode(name)
	if ok {
		return node, nil
	}
	k8sNode, err := ms.kubeClient.CoreV1().Nodes().Get(context.TODO(), string(name), metav1.GetOptions{})
	if nil != err {
		return node, err
	}
	klog.Infof("GetNodeMetadata CNI Config: %s", cni)
	if applyNetworkUnavailable && cni != "OVNKubernetes" {
		// Check if the node has the external cloud provider taint (which means we are initializing a node)
		cloudTaintFound := false
		for _, taint := range k8sNode.Spec.Taints {
			if taint.Key == cloudproviderapi.TaintExternalCloudProvider {
				cloudTaintFound = true
				break
			}
		}
		// Check if the node has the NetworkUnavailable condition
		_, networkUnavailableCondition := nodeutil.GetNodeCondition(&k8sNode.Status, v1.NodeNetworkUnavailable)
		// If it has the taint, but not the condition, add the condition
		if cloudTaintFound && networkUnavailableCondition == nil {
			UpdateNodeSpecBackoff := wait.Backoff{
				Steps:    20,
				Duration: 50 * time.Millisecond,
				Jitter:   1.0,
			}
			err = clientretry.RetryOnConflict(UpdateNodeSpecBackoff, func() error {
				if err := nodeutil.SetNodeCondition(ms.kubeClient, types.NodeName(name), v1.NodeCondition{
					Type:               v1.NodeNetworkUnavailable,
					Status:             v1.ConditionTrue,
					Reason:             "No CNI present",
					Message:            "There is no active CNI present on the node",
					LastTransitionTime: metav1.Now(),
				}); err != nil {
					return err
				}
				return nil
			})
			if err != nil {
				klog.Infof("Falied to apply NetworkUnavailable condition to node %s", name)
				return node, err
			}
			klog.Infof("Successfully applied NetworkUnavailable condition to node %s", name)
		}
	}
	newNode := NodeMetadata{}
	// When getting labels, it is possible the node labels have not yet been set.
	// vagrant adds labels one by one, so make sure we have all the labels.
	var labelOk bool
	ok = true
	newNode.InternalIP, labelOk = k8sNode.Labels[internalIPLabel]
	if !labelOk {
		ok = false
	}
	// ExternalIP is not present for "private-only" workers.
	newNode.ExternalIP = k8sNode.Labels[externalIPLabel]
	newNode.WorkerID, labelOk = k8sNode.Labels[workerIDLabel]
	if !labelOk {
		ok = false
	}
	newNode.InstanceType, labelOk = k8sNode.Labels[machineTypeLabel]
	if !labelOk {
		ok = false
	}
	newNode.FailureDomain, labelOk = k8sNode.Labels[failureDomainLabel]
	if !labelOk {
		ok = false
	}
	newNode.Region, labelOk = k8sNode.Labels[regionLabel]
	if !labelOk {
		ok = false
	}

	newNode.ProviderID = k8sNode.Spec.ProviderID
	if newNode.ProviderID != "" && newNode.ProviderID != node.ProviderID {
		// Remove node from cache if the input ProviderID doesn't match what we have cached
		ms.deleteCachedNode(name)
	}

	// If all labels were set, cache and return the result
	if ok {
		ms.putCachedNode(name, newNode)
		return newNode, nil
	} else if isProviderVpc(ms.provider.ProviderType) {
<<<<<<< HEAD
		if isProviderPowerVS(ms.provider) {
			klog.Infof("Retrieving information for node=" + name + " from Power VS ")
			if ms.powerVSClient == nil {
				ms.powerVSClient, err = newPowerVSClient(&ms.provider)
				if err != nil {
					klog.Errorf("Failed to create new PowerVS client Error: %v", err)
					return node, err
				}
			}
			// gather node information from Power VS
			err = ms.powerVSClient.populateNodeMetadata(name, &newNode)
=======
		// labels were not set; if VPC we can try to call api for values
		klog.Infof("Retrieving information for node=%s from VPC", name)

		// create vpcClient if we haven't already
		if ms.vpcClient == nil {
			ms.vpcClient, err = newVpcClient(ms.provider)
>>>>>>> 265b0789
			if err != nil {
				klog.Errorf("Failed to populate metadata for PowerVS node %s Error: %v", name, err)
				return node, err
			}
		} else {
			// labels were not set; if VPC we can try to call api for values
			klog.Infof("Retrieving information for node=" + name + " from VPC")

			// create vpcClient if we haven't already
			if ms.vpcClient == nil {
				ms.vpcClient, err = newVpcClient(ms.provider)
				if err != nil {
					return node, err
				}
			}

			// gather node information from VPC
			err = ms.vpcClient.populateNodeMetadata(name, &newNode)
			if err != nil {
				return node, err
			}
		}

		ms.putCachedNode(name, newNode)
		return newNode, nil
	}

	return node, errLabelsMissing
}<|MERGE_RESOLUTION|>--- conflicted
+++ resolved
@@ -1,10 +1,6 @@
 /*******************************************************************************
 * IBM Cloud Kubernetes Service, 5737-D43
-<<<<<<< HEAD
-* (C) Copyright IBM Corp. 2019, 2022, 2023, 2024 All Rights Reserved.
-=======
 * (C) Copyright IBM Corp. 2019, 2024 All Rights Reserved.
->>>>>>> 265b0789
 *
 * SPDX-License-Identifier: Apache2.0
 *
@@ -57,7 +53,6 @@
 	provider       Provider
 	kubeClient     kubernetes.Interface
 	vpcClient      *vpcClient
-	powerVSClient  *ibmPowerVSClient
 	nodeMap        map[string]NodeMetadata
 	nodeMapMux     sync.Mutex
 	nodeCacheStart time.Time
@@ -206,49 +201,23 @@
 		ms.putCachedNode(name, newNode)
 		return newNode, nil
 	} else if isProviderVpc(ms.provider.ProviderType) {
-<<<<<<< HEAD
-		if isProviderPowerVS(ms.provider) {
-			klog.Infof("Retrieving information for node=" + name + " from Power VS ")
-			if ms.powerVSClient == nil {
-				ms.powerVSClient, err = newPowerVSClient(&ms.provider)
-				if err != nil {
-					klog.Errorf("Failed to create new PowerVS client Error: %v", err)
-					return node, err
-				}
-			}
-			// gather node information from Power VS
-			err = ms.powerVSClient.populateNodeMetadata(name, &newNode)
-=======
 		// labels were not set; if VPC we can try to call api for values
 		klog.Infof("Retrieving information for node=%s from VPC", name)
 
 		// create vpcClient if we haven't already
 		if ms.vpcClient == nil {
 			ms.vpcClient, err = newVpcClient(ms.provider)
->>>>>>> 265b0789
-			if err != nil {
-				klog.Errorf("Failed to populate metadata for PowerVS node %s Error: %v", name, err)
-				return node, err
-			}
-		} else {
-			// labels were not set; if VPC we can try to call api for values
-			klog.Infof("Retrieving information for node=" + name + " from VPC")
-
-			// create vpcClient if we haven't already
-			if ms.vpcClient == nil {
-				ms.vpcClient, err = newVpcClient(ms.provider)
-				if err != nil {
-					return node, err
-				}
-			}
-
-			// gather node information from VPC
-			err = ms.vpcClient.populateNodeMetadata(name, &newNode)
 			if err != nil {
 				return node, err
 			}
 		}
 
+		// gather node information from VPC
+		err = ms.vpcClient.populateNodeMetadata(name, &newNode)
+		if err != nil {
+			return node, err
+		}
+
 		ms.putCachedNode(name, newNode)
 		return newNode, nil
 	}
