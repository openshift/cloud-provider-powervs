--- conflicted
+++ resolved
@@ -54,7 +54,6 @@
 	provider       Provider
 	kubeClient     kubernetes.Interface
 	vpcClient      *vpcClient
-	powerVSClient  *ibmPowerVSClient
 	nodeMap        map[string]NodeMetadata
 	nodeMapMux     sync.Mutex
 	nodeCacheStart time.Time
@@ -217,22 +216,6 @@
 		klog.Infof("MetadataService: node %s saved to cache, metadata: %+v", name, newNode)
 		ms.putCachedNode(name, newNode)
 		return newNode, nil
-<<<<<<< HEAD
-	} else if isProviderVpc(ms.provider.ProviderType) {
-		if isProviderPowerVS(ms.provider) {
-			klog.Infof("Retrieving information for node=%s from Power VS", name)
-			if ms.powerVSClient == nil {
-				ms.powerVSClient, err = newPowerVSClient(&ms.provider)
-				if err != nil {
-					klog.Errorf("Failed to create new PowerVS client Error: %v", err)
-					return node, err
-				}
-			}
-			// gather node information from Power VS
-			err = ms.powerVSClient.populateNodeMetadata(name, &newNode)
-			if err != nil {
-				klog.Errorf("Failed to populate metadata for PowerVS node %s Error: %v", name, err)
-=======
 	} else if isProviderVpc(ms.provider.ProviderType) && ms.provider.AccountID == ms.provider.G2WorkerServiceAccountID {
 		// labels were not set; if VPC we can try to call api for values
 		klog.Infof("MetadataService: node %s retrieve details from VPC instance", name)
@@ -242,34 +225,15 @@
 			ms.vpcClient, err = newVpcClient(ms.provider)
 			if err != nil {
 				klog.Errorf("MetadataService: node %s failed to create VPC client: %v", node, err)
->>>>>>> 9366ea3e
 				return node, err
 			}
-		} else {
-			// labels were not set; if VPC we can try to call api for values
-			klog.Infof("Retrieving information for node=%s from VPC", name)
-
-			// create vpcClient if we haven't already
-			if ms.vpcClient == nil {
-				ms.vpcClient, err = newVpcClient(ms.provider)
-				if err != nil {
-					return node, err
-				}
-			}
-
-<<<<<<< HEAD
-			// gather node information from VPC
-			err = ms.vpcClient.populateNodeMetadata(name, &newNode)
-			if err != nil {
-				return node, err
-			}
-=======
+		}
+
 		// gather node information from VPC
 		err = ms.vpcClient.populateNodeMetadata(name, &newNode)
 		if err != nil {
 			klog.Errorf("MetadataService: node %s failed to get details from VPC instance: %v", name, err)
 			return node, err
->>>>>>> 9366ea3e
 		}
 
 		klog.Infof("MetadataService: node %s save to cache, metadata: %+v", name, newNode)
