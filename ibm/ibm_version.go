--- conflicted
+++ resolved
@@ -31,11 +31,7 @@
 )
 
 // Version is overwritten during builds.
-<<<<<<< HEAD
-var Version = "v1.30.2"
-=======
 var Version = "v1.32.1"
->>>>>>> 265b0789
 
 func PrintVersionAndExitIfRequested() {
 	if versionFlag {
