/*******************************************************************************
* IBM Cloud Kubernetes Service, 5737-D43
* (C) Copyright IBM Corp. 2021, 2024 All Rights Reserved.
*
* SPDX-License-Identifier: Apache2.0
*
* Licensed under the Apache License, Version 2.0 (the "License");
* you may not use this file except in compliance with the License.
* You may obtain a copy of the License at
*
*    http://www.apache.org/licenses/LICENSE-2.0
*
* Unless required by applicable law or agreed to in writing, software
* distributed under the License is distributed on an "AS IS" BASIS,
* WITHOUT WARRANTIES OR CONDITIONS OF ANY KIND, either express or implied.
* See the License for the specific language governing permissions and
* limitations under the License.
*******************************************************************************/

package ibm

import (
	"fmt"
	"os"

	flag "github.com/spf13/pflag"
)

var (
	versionFlag bool
)

// Version is overwritten during builds.
<<<<<<< HEAD
var Version = "v1.29.6"
=======
var Version = "v1.30.2"
>>>>>>> 7e086531

func PrintVersionAndExitIfRequested() {
	if versionFlag {
		fmt.Printf("%s\n", Version)
		os.Exit(0)
	}
}

// AddFlags registers this package's flags on arbitrary FlagSets, such that they point to the
// same value as the global flags.
func AddVersionFlag(fs *flag.FlagSet) {
	fs.BoolVar(&versionFlag, "version", false, "Print version and exit")
}<|MERGE_RESOLUTION|>--- conflicted
+++ resolved
@@ -31,11 +31,7 @@
 )
 
 // Version is overwritten during builds.
-<<<<<<< HEAD
-var Version = "v1.29.6"
-=======
 var Version = "v1.30.2"
->>>>>>> 7e086531
 
 func PrintVersionAndExitIfRequested() {
 	if versionFlag {
