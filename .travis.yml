# ******************************************************************************
# IBM Cloud Kubernetes Service, 5737-D43
# (C) Copyright IBM Corp. 2021, 2025 All Rights Reserved.
#
# SPDX-License-Identifier: Apache2.0
#
# Licensed under the Apache License, Version 2.0 (the "License");
# you may not use this file except in compliance with the License.
# You may obtain a copy of the License at
#
#    http://www.apache.org/licenses/LICENSE-2.0
#
# Unless required by applicable law or agreed to in writing, software
# distributed under the License is distributed on an "AS IS" BASIS,
# WITHOUT WARRANTIES OR CONDITIONS OF ANY KIND, either express or implied.
# See the License for the specific language governing permissions and
# limitations under the License.
# ******************************************************************************
dist: focal
group: vpc

services:
  - docker

language: go

go:
<<<<<<< HEAD
  - 1.22.4

dist: bionic
=======
  - 1.23.4
>>>>>>> 265b0789

env:
  global:
    - CONTAINERIZED_BUILD_TOOLS="true"
    - IKS_PIPELINE_IAM_APIKEY="${ALL_GLOBAL_NETWORK_IKS_PIPELINE_IAM_APIKEY_20241110}"
    - registry_iam_api_key="${ALL_GLOBAL_registry_iam_api_key_20240423}"
    - GHE_TOKEN="${ALL_GLOBAL_GHE_TOKEN_20240424}"
    - TRAVIS_INTERNAL_HOSTNAME="v3.travis.ibm.com"

sudo: required

git:
  depth: false

jobs:
  include:
    - name: "Internal"
      env: ARTIFACTORY_AUTH_HEADER_FILE="/tmp/.artifactory-auth-header"
    - name: "No Artifactory"
      env: ARTIFACTORY_AUTH_HEADER_FILE=""

before_install:
  - echo "${TRAVIS_BUILD_WEB_URL}"
  - if [[ ${TRAVIS_JOB_NAME} == Internal && ${TRAVIS_BUILD_WEB_URL} != *${TRAVIS_INTERNAL_HOSTNAME}* ]]; then echo "Not running on internal Travis host"; travis_terminate 0; fi
  - export REPO_ORIGIN_URL=$(git config --get remote.origin.url) && echo "${REPO_ORIGIN_URL}"
  - export REPO_BASE_URL=$(echo "${REPO_ORIGIN_URL}" | cut -d'@' -f2 | cut -d':' -f1) && echo "${REPO_BASE_URL}"
  - if [[ "${REPO_BASE_URL}" == "" ]]; then export REPO_BASE_URL=$(echo "${REPO_ORIGIN_URL}" | cut -f3 -d'/') && echo "${REPO_BASE_URL}"; fi
  - export REPO_SOURCE_URL="https://${REPO_BASE_URL}/${TRAVIS_REPO_SLUG}/commit/${TRAVIS_COMMIT}" && echo "${REPO_SOURCE_URL}"
  - export BUILD_URL="${TRAVIS_BUILD_WEB_URL}"
  # NOTE(cjschaef): Rather than setup a separate build to access Python 3, override pyenv
  - pyenv global system 3.8
  - echo "StrictHostKeyChecking no" > ~/.ssh/config
  - make setup-build

before_script:
  - if [[ ${TRAVIS_EVENT_TYPE} == cron && ${TRAVIS_JOB_NAME} == Internal ]]; then ./kube-update.sh; make runanalyzedeps || true; travis_terminate 0; fi
  - make install-golangci-lint
  - make lint-copyright
  - make classic
  - make vpcctl

script:
  - make oss
  - make fmt
  - make lint
  - make lint-sh
  - make yamllint
  - make vet
  - make test
  - make coverage
  - make commands
  - make runanalyzedeps || true
  - BUILD_SHA=${TRAVIS_COMMIT} BUILD_ID=${TRAVIS_BUILD_NUMBER} BUILD_TAG=${TRAVIS_TAG} make containers

after_success:
  - ./scripts/calculateCoverage.sh

deploy:
  - provider: script
    script: BUILD_TAG=${TRAVIS_TAG} make deploy
    skip_cleanup: true
    on:
      tags: true
<<<<<<< HEAD
      condition: ${TRAVIS_TAG} == v1.30.2-* && ${TRAVIS_JOB_NAME} == Internal
      go: 1.22.4
=======
      condition: ${TRAVIS_TAG} == v1.32.1-* && ${TRAVIS_JOB_NAME} == Internal
      go: 1.23.4
>>>>>>> 265b0789
  - provider: script
    script: BUILD_TAG=${TRAVIS_TAG} make deploy
    skip_cleanup: true
    on:
      tags: true
<<<<<<< HEAD
      go: 1.22.4
=======
      go: 1.23.4
>>>>>>> 265b0789
      condition: ${TRAVIS_TAG} == dev-* && ${TRAVIS_JOB_NAME} == Internal
  - provider: script
    script: ./scripts/publishTag.sh
    skip_cleanup: true
    on:
<<<<<<< HEAD
      branch: release-1.30
      go: 1.22.4
=======
      branch: release-1.32
      go: 1.23.4
>>>>>>> 265b0789
      condition: ${TRAVIS_COMMIT_MESSAGE} =~ push_build && ${TRAVIS_JOB_NAME} == Internal<|MERGE_RESOLUTION|>--- conflicted
+++ resolved
@@ -25,13 +25,7 @@
 language: go
 
 go:
-<<<<<<< HEAD
-  - 1.22.4
-
-dist: bionic
-=======
   - 1.23.4
->>>>>>> 265b0789
 
 env:
   global:
@@ -95,33 +89,19 @@
     skip_cleanup: true
     on:
       tags: true
-<<<<<<< HEAD
-      condition: ${TRAVIS_TAG} == v1.30.2-* && ${TRAVIS_JOB_NAME} == Internal
-      go: 1.22.4
-=======
       condition: ${TRAVIS_TAG} == v1.32.1-* && ${TRAVIS_JOB_NAME} == Internal
       go: 1.23.4
->>>>>>> 265b0789
   - provider: script
     script: BUILD_TAG=${TRAVIS_TAG} make deploy
     skip_cleanup: true
     on:
       tags: true
-<<<<<<< HEAD
-      go: 1.22.4
-=======
       go: 1.23.4
->>>>>>> 265b0789
       condition: ${TRAVIS_TAG} == dev-* && ${TRAVIS_JOB_NAME} == Internal
   - provider: script
     script: ./scripts/publishTag.sh
     skip_cleanup: true
     on:
-<<<<<<< HEAD
-      branch: release-1.30
-      go: 1.22.4
-=======
       branch: release-1.32
       go: 1.23.4
->>>>>>> 265b0789
       condition: ${TRAVIS_COMMIT_MESSAGE} =~ push_build && ${TRAVIS_JOB_NAME} == Internal